workspace(name = "apollo")

load("//tools:workspace.bzl", "apollo_repositories")
load("@bazel_tools//tools/build_defs/repo:http.bzl", "http_archive")

apollo_repositories()

http_archive(
    name = "bazel_skylib",
    sha256 = "1c531376ac7e5a180e0237938a2536de0c54d93f5c278634818e0efc952dd56c",
    urls = [
        "https://apollo-system.cdn.bcebos.com/archive/6.0/bazel-skylib-1.0.3.tar.gz",
        "https://github.com/bazelbuild/bazel-skylib/releases/download/1.0.3/bazel-skylib-1.0.3.tar.gz",
    ],
)

load("@bazel_skylib//:workspace.bzl", "bazel_skylib_workspace")

bazel_skylib_workspace()

load("@bazel_skylib//lib:versions.bzl", "versions")

versions.check(minimum_bazel_version = "3.7.0")

http_archive(
    name = "rules_proto",
    sha256 = "602e7161d9195e50246177e7c55b2f39950a9cf7366f74ed5f22fd45750cd208",
    strip_prefix = "rules_proto-97d8af4dc474595af3900dd85cb3a29ad28cc313",
    urls = [
        "https://apollo-system.cdn.bcebos.com/archive/6.0/97d8af4dc474595af3900dd85cb3a29ad28cc313.tar.gz",
        "https://github.com/bazelbuild/rules_proto/archive/97d8af4dc474595af3900dd85cb3a29ad28cc313.tar.gz",
    ],
)

load("@rules_proto//proto:repositories.bzl", "rules_proto_dependencies", "rules_proto_toolchains")

rules_proto_dependencies()

rules_proto_toolchains()

http_archive(
    name = "rules_python",
    sha256 = "b6d46438523a3ec0f3cead544190ee13223a52f6a6765a29eae7b7cc24cc83a0",
    urls = [
        "https://apollo-system.cdn.bcebos.com/archive/6.0/rules_python-0.1.0.tar.gz",
        "https://github.com/bazelbuild/rules_python/releases/download/0.1.0/rules_python-0.1.0.tar.gz",
    ],
)

# load("@bazel_tools//tools/build_defs/repo:utils.bzl", "maybe")
# grpc
http_archive(
    name = "com_github_grpc_grpc",
    sha256 = "419dba362eaf8f1d36849ceee17c3e2ff8ff12ac666b42d3ff02a164ebe090e9",
    strip_prefix = "grpc-1.30.0",
    urls = [
        "https://apollo-system.cdn.bcebos.com/archive/6.0/v1.30.0.tar.gz",
        "https://github.com/grpc/grpc/archive/v1.30.0.tar.gz",
    ],
)
http_archive(
    name = "zlib",
    build_file = "@com_google_protobuf//:third_party/zlib.BUILD",
    sha256 = "629380c90a77b964d896ed37163f5c3a34f6e6d897311f1df2a7016355c45eff",
    strip_prefix = "zlib-1.2.11",
    urls = ["https://github.com/madler/zlib/archive/v1.2.11.tar.gz"],
)
<<<<<<< HEAD

=======
>>>>>>> 9e1edfcc
load("@com_github_grpc_grpc//bazel:grpc_deps.bzl", "grpc_deps")

grpc_deps()

load("@com_github_grpc_grpc//bazel:grpc_extra_deps.bzl", "grpc_extra_deps")

grpc_extra_deps()<|MERGE_RESOLUTION|>--- conflicted
+++ resolved
@@ -65,10 +65,6 @@
     strip_prefix = "zlib-1.2.11",
     urls = ["https://github.com/madler/zlib/archive/v1.2.11.tar.gz"],
 )
-<<<<<<< HEAD
-
-=======
->>>>>>> 9e1edfcc
 load("@com_github_grpc_grpc//bazel:grpc_deps.bzl", "grpc_deps")
 
 grpc_deps()
