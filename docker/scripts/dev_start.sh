#!/usr/bin/env bash

###############################################################################
# Copyright 2017 The Apollo Authors. All Rights Reserved.
#
# Licensed under the Apache License, Version 2.0 (the "License");
# you may not use this file except in compliance with the License.
# You may obtain a copy of the License at
#
# http://www.apache.org/licenses/LICENSE-2.0
#
# Unless required by applicable law or agreed to in writing, software
# distributed under the License is distributed on an "AS IS" BASIS,
# WITHOUT WARRANTIES OR CONDITIONS OF ANY KIND, either express or implied.
# See the License for the specific language governing permissions and
# limitations under the License.
###############################################################################

<<<<<<< HEAD
APOLLO_ROOT_DIR="$(cd "$( dirname "${BASH_SOURCE[0]}" )/../.." && pwd -P)"
CACHE_ROOT_DIR="${APOLLO_ROOT_DIR}/.cache"

DOCKER_REPO="apolloauto/apollo"

## TODO(storypku): differentiate HOST_ARCH WITH TARGET_ARCH
ARCH="$(uname -m)"

=======
APOLLO_ROOT_DIR="$(cd "$(dirname "${BASH_SOURCE[0]}")/../.." && pwd )"
CACHE_ROOT_DIR="${APOLLO_ROOT_DIR}/.cache"

>>>>>>> 33546bfc
LOCAL_IMAGE="no"
FAST_BUILD_MODE="no"
FAST_TEST_MODE="no"
VERSION=""
<<<<<<< HEAD
VERSION_X86_64="dev-x86_64-18.04-20200603_0039"
=======
ARCH=$(uname -m)
VERSION_X86_64="dev-18.04-x86_64-20200601_0507"
>>>>>>> 33546bfc
VERSION_AARCH64="dev-aarch64-20170927_1111"
VERSION_OPT=""
NO_PULL_IMAGE=""

# Check whether user has agreed license agreement
function check_agreement() {
  agreement_record="${HOME}/.apollo_agreement.txt"
  if [ -e "$agreement_record" ]; then
    return
  fi

  AGREEMENT_FILE="$APOLLO_ROOT_DIR/scripts/AGREEMENT.txt"
  if [ ! -e "$AGREEMENT_FILE" ]; then
    error "AGREEMENT $AGREEMENT_FILE does not exist."
    exit 1
  fi

  cat $AGREEMENT_FILE
  tip="Type 'y' or 'Y' to agree to the license agreement above, or type any other key to exit"
  echo $tip
  read -n 1 user_agreed
  if [ "$user_agreed" == "y" ] || [ "$user_agreed" == "Y" ]; then
    cp $AGREEMENT_FILE $agreement_record
    echo "$tip" >> $agreement_record
    echo "$user_agreed" >> $agreement_record
  else
    exit 1
  fi
}

function show_usage()
{
cat <<EOF
Usage: $(basename $0) [options] ...
OPTIONS:
    -b, --fast-build       Light mode for building without pulling all the map volumes
    -f, --fast-test        Light mode for testing without pulling limited set of map volumes
    -h, --help             Display this help and exit.
    -t, --tag <version>    Specify which version of a docker image to pull.
    -l, --local            Use local docker image.
    -n,                    Do not pull docker image.
    stop                   Stop all running Apollo containers.
EOF
exit 0
}

function stop_containers() {
running_containers=$(docker ps --format "{{.Names}}")
for i in ${running_containers[*]} ; do
  if [[ "$i" =~ apollo_* ]];then
    printf %-*s 70 "stopping container: $i ..."
    docker stop $i > /dev/null
    if [ $? -eq 0 ];then
      printf "\033[32m[DONE]\033[0m\n"
    else
      printf "\033[31m[FAILED]\033[0m\n"
    fi
  fi
done
}

<<<<<<< HEAD
function set_registry_mirrors() {
    sed -i '$aDOCKER_OPTS=\"--registry-mirror=http://hub-mirror.c.163.com\"' /etc/default/docker
    sed -i '$i  ,"registry-mirrors": [ "http://hub-mirror.c.163.com"]' /etc/docker/daemon.json
    service docker restart
=======
function set_registry_mirrors()
{
sed -i '$i  ,"registry-mirrors": [ "http://hub-mirror.c.163.com","https://reg-mirror.qiniu.com","https://dockerhub.azk8s.cn"]' /etc/docker/daemon.json
service docker restart
>>>>>>> 33546bfc
}

if [ "$(readlink -f /apollo)" != "${APOLLO_ROOT_DIR}" ]; then
    sudo ln -snf ${APOLLO_ROOT_DIR} /apollo
fi

if [ -e /proc/sys/kernel ]; then
    echo "/apollo/data/core/core_%e.%p" | sudo tee /proc/sys/kernel/core_pattern > /dev/null
fi

source ${APOLLO_ROOT_DIR}/scripts/apollo_base.sh
check_agreement

VOLUME_VERSION="latest"
DEFAULT_MAPS=(
  sunnyvale_big_loop
  sunnyvale_loop
  sunnyvale_with_two_offices
  san_mateo
)
DEFAULT_TEST_MAPS=(
  sunnyvale_big_loop
  sunnyvale_loop
)
MAP_VOLUME_CONF=""
OTHER_VOLUME_CONF=""

while [ $# -gt 0 ] ; do
    case "$1" in
    -image)
        echo -e "\033[093mWarning\033[0m: This option has been replaced by \"-t\" and \"--tag\", please use the new one.\n"
        show_usage
        ;;
    -t|--tag)
        VAR=$1
        [ -z $VERSION_OPT ] || echo -e "\033[093mWarning\033[0m: mixed option $VAR with $VERSION_OPT, only the last one will take effect.\n"
        shift
        VERSION_OPT=$1
        [ -z ${VERSION_OPT// /} ] && echo -e "Missing parameter for $VAR" && exit 2
        [[ $VERSION_OPT =~ ^-.* ]] && echo -e "Missing parameter for $VAR" && exit 2
        ;;
    dev-*) # keep backward compatibility, should be removed from further version.
        [ -z $VERSION_OPT ] || echo -e "\033[093mWarning\033[0m: mixed option $1 with -t/--tag, only the last one will take effect.\n"
        VERSION_OPT=$1
        echo -e "\033[93mWarning\033[0m: You are using an old style command line option which may be removed from"
        echo -e "further versoin, please use -t <version> instead.\n"
        ;;
    -b|--fast-build)
        FAST_BUILD_MODE="yes"
        ;;
    -c|--china)
        set_registry_mirrors
	;;
    -f|--fast-test)
        FAST_TEST_MODE="yes"
        ;;
    -h|--help)
        show_usage
        ;;
    -l|--local)
        LOCAL_IMAGE="yes"
        ;;
    --map)
        map_name=$2
        shift
        source ${APOLLO_ROOT_DIR}/docker/scripts/restart_map_volume.sh \
            "${map_name}" "${VOLUME_VERSION}"
        ;;
    -n)
        NO_PULL_IMAGE="yes"
        info "running without pulling docker image"
        ;;
    stop)
	    stop_containers
	    exit 0
	    ;;
    *)
        echo -e "\033[93mWarning\033[0m: Unknown option: $1"
        exit 2
        ;;
    esac
    shift
done

if [ ! -z "$VERSION_OPT" ]; then
    VERSION=$VERSION_OPT
elif [ ${ARCH} == "x86_64" ]; then
    VERSION=${VERSION_X86_64}
elif [ ${ARCH} == "aarch64" ]; then
    VERSION=${VERSION_AARCH64}
else
    echo "Unknown architecture: ${ARCH}"
    exit 0
fi

if [ "$LOCAL_IMAGE" == "yes" ] && [ -z "$VERSION_OPT" ]; then
    VERSION="local_dev"
fi

APOLLO_DEV_IMAGE=${DOCKER_REPO}:$VERSION
LOCALIZATION_VOLUME_IMAGE=${DOCKER_REPO}:localization_volume-${ARCH}-latest
PADDLE_VOLUME_IMAGE=${DOCKER_REPO}:paddlepaddle_volume-${ARCH}-2.0.0
LOCAL_THIRD_PARTY_VOLUME_IMAGE=${DOCKER_REPO}:local_third_party_volume-${ARCH}-latest


function local_volumes() {
    set +x
    # Apollo root and bazel cache dirs are required.
    volumes="-v $APOLLO_ROOT_DIR:/apollo"
    APOLLO_TELEOP="${APOLLO_ROOT_DIR}/../apollo-teleop"
    if [ -d ${APOLLO_TELEOP} ]; then
        volumes="-v ${APOLLO_TELEOP}:/apollo/modules/teleop ${volumes}"
    fi
    case "$(uname -s)" in
        Linux)

            case "$(lsb_release -r | cut -f2)" in
                14.04)
                    volumes="${volumes} "
                    ;;
                *)
                    volumes="${volumes} -v /dev:/dev "
                    ;;
            esac
            volumes="${volumes} -v /media:/media \
                                -v /tmp/.X11-unix:/tmp/.X11-unix:rw \
                                -v /etc/localtime:/etc/localtime:ro \
                                -v /usr/src:/usr/src \
                                -v /lib/modules:/lib/modules"
            ;;
        Darwin)
            ;;
    esac
    echo "${volumes}"
}

## customized docker cmd
function do_docker_image_inspect() {
    docker image inspect -f {{.Config.Image}} $1 &> /dev/null
    if [ $? -ne 0 ];then
        error "Failed to find local docker image : $1"
        exit 1
    fi
}

function do_docker_pull() {
    IMG=$1
    if [ "$NO_PULL_IMAGE" = "yes" ];then
        echo "Skipping pull docker image for $IMG"
        # check for local existence if we skip
        do_docker_image_inspect $IMG
    else
        info "Start pulling docker image $IMG ..."
        docker pull $IMG
        if [ $? -ne 0 ];then
            error "Failed to pull docker image : $IMG"
            exit 1
        fi
    fi
}

DOCKER_RUN="docker run"
USE_GPU=0

function determine_gpu_use() {
  # Check nvidia-driver and GPU device
  local nv_driver="nvidia-smi"
  if [ ! -x "$(command -v ${nv_driver} )" ]; then
    warning "No nvidia-driver found. CPU will be used"
  elif [ -z "$(eval ${nv_driver} )" ]; then
    warning "No GPU device found. CPU will be used."
  else
    USE_GPU=1
  fi

  # Try to use GPU inside container
  local nv_docker_doc="https://github.com/NVIDIA/nvidia-docker/blob/master/README.md"
  if [ ${USE_GPU} -eq 1 ]; then
    DOCKER_VERSION=$(docker version --format '{{.Server.Version}}')
    if [ ! -z "$(which nvidia-docker)" ]; then
      DOCKER_RUN="nvidia-docker run"
      warning "nvidia-docker is deprecated. Please install latest docker " \
              "and nvidia-container-toolkit as described by:"
      warning "  ${nv_docker_doc}"
    elif [ ! -z "$(which nvidia-container-toolkit)" ]; then
      if dpkg --compare-versions "${DOCKER_VERSION}" "ge" "19.03"; then
        DOCKER_RUN="docker run --gpus all"
      else
        warning "You must upgrade to docker-ce 19.03+ to access GPU from container!"
        USE_GPU=0
      fi
    else
      USE_GPU=0
      warning "Cannot access GPU from within container. Please install latest docker " \
              "and nvidia-container-toolkit as described by: "
      warning "  ${nv_docker_doc}"
    fi
  fi
}

function main() {
    if [ "$LOCAL_IMAGE" = "yes" ];then
        info "Start docker container based on local image : $APOLLO_DEV_IMAGE"
    else
        do_docker_pull $APOLLO_DEV_IMAGE
        if [ $? -ne 0 ];then
            error "Failed to pull docker image."
            exit 1
        fi
    fi

    APOLLO_DEV="apollo_dev_${USER}"
    docker ps -a --format "{{.Names}}" | grep "$APOLLO_DEV" 1>/dev/null
    if [ $? == 0 ]; then
        if [[ "$(docker inspect --format='{{.Config.Image}}' $APOLLO_DEV 2> /dev/null)" != "$APOLLO_DEV_IMAGE" ]]; then
            rm -rf $APOLLO_ROOT_DIR/bazel-*
            rm -rf ${CACHE_ROOT_DIR}/bazel/*
        fi
        docker stop $APOLLO_DEV 1>/dev/null
        docker rm -v -f $APOLLO_DEV 1>/dev/null
    fi

    if [ "$FAST_BUILD_MODE" == "no" ]; then
        if [ "$FAST_TEST_MODE" == "no" ]; then
            # Included default maps.
            for map_name in ${DEFAULT_MAPS[@]}; do
              source ${APOLLO_ROOT_DIR}/docker/scripts/restart_map_volume.sh ${map_name} "${VOLUME_VERSION}"
            done
            YOLO3D_VOLUME=apollo_yolo3d_volume_$USER
            docker stop ${YOLO3D_VOLUME} > /dev/null 2>&1

            YOLO3D_VOLUME_IMAGE=${DOCKER_REPO}:yolo3d_volume-${ARCH}-latest
            do_docker_pull ${YOLO3D_VOLUME_IMAGE}
            docker run -it -d --rm --name ${YOLO3D_VOLUME} ${YOLO3D_VOLUME_IMAGE}

            OTHER_VOLUME_CONF="${OTHER_VOLUME_CONF} --volumes-from ${YOLO3D_VOLUME}"
        else
            # Included default maps.
            for map_name in ${DEFAULT_TEST_MAPS[@]}; do
              source ${APOLLO_ROOT_DIR}/docker/scripts/restart_map_volume.sh ${map_name} "${VOLUME_VERSION}"
            done
        fi
    fi

    LOCALIZATION_VOLUME=apollo_localization_volume_$USER
    docker stop ${LOCALIZATION_VOLUME} > /dev/null 2>&1

    LOCALIZATION_VOLUME_IMAGE=${DOCKER_REPO}:localization_volume-${ARCH}-latest
    do_docker_pull ${LOCALIZATION_VOLUME_IMAGE}
    docker run -it -d --rm --name ${LOCALIZATION_VOLUME} ${LOCALIZATION_VOLUME_IMAGE}

    PADDLE_VOLUME=apollo_paddlepaddle_volume_$USER
    docker stop ${PADDLE_VOLUME} > /dev/null 2>&1

    PADDLE_VOLUME_IMAGE=${DOCKER_REPO}:paddlepaddle_volume-${ARCH}-2.0.0
    do_docker_pull ${PADDLE_VOLUME_IMAGE}
    docker run -it -d --rm --name ${PADDLE_VOLUME} ${PADDLE_VOLUME_IMAGE}

    LOCAL_THIRD_PARTY_VOLUME=apollo_local_third_party_volume_$USER
    docker stop ${LOCAL_THIRD_PARTY_VOLUME} > /dev/null 2>&1

    LOCAL_THIRD_PARTY_VOLUME_IMAGE=${DOCKER_REPO}:local_third_party_volume-${ARCH}-latest
    do_docker_pull ${LOCAL_THIRD_PARTY_VOLUME_IMAGE}
    docker run -it -d --rm --name ${LOCAL_THIRD_PARTY_VOLUME} ${LOCAL_THIRD_PARTY_VOLUME_IMAGE}

    OTHER_VOLUME_CONF="${OTHER_VOLUME_CONF} --volumes-from ${LOCALIZATION_VOLUME} "
    OTHER_VOLUME_CONF="${OTHER_VOLUME_CONF} --volumes-from ${PADDLE_VOLUME}"
    OTHER_VOLUME_CONF="${OTHER_VOLUME_CONF} --volumes-from ${LOCAL_THIRD_PARTY_VOLUME}"

    local display=""
    if [[ -z "${DISPLAY}" ]];then
        display=":0"
    else
        display="${DISPLAY}"
    fi

    setup_device

    USER_ID=$(id -u)
    GRP=$(id -g -n)
    GRP_ID=$(id -g)
    LOCAL_HOST=`hostname`

    if [ ! -d "${CACHE_ROOT_DIR}" ]; then
<<<<<<< HEAD
        mkdir -p "${CACHE_ROOT_DIR}"
=======
        mkdir "${CACHE_ROOT_DIR}"
>>>>>>> 33546bfc
    fi

    info "Starting docker container \"${APOLLO_DEV}\" ..."

    determine_gpu_use

    set -x

    ${DOCKER_RUN} -it \
        -d \
        --privileged \
        --name $APOLLO_DEV \
        ${MAP_VOLUME_CONF} \
        ${OTHER_VOLUME_CONF} \
        -e DISPLAY=$display \
        -e DOCKER_USER=$USER \
        -e USER="${USER}" \
        -e DOCKER_USER_ID=$USER_ID \
        -e DOCKER_GRP="$GRP" \
        -e DOCKER_GRP_ID=$GRP_ID \
        -e DOCKER_IMG=$APOLLO_DEV_IMAGE \
        -e USE_GPU=$USE_GPU \
        -e NVIDIA_VISIBLE_DEVICES=all \
        -e NVIDIA_DRIVER_CAPABILITIES=compute,video,graphics,utility \
        $(local_volumes) \
        --net host \
        -w /apollo \
        --add-host in_dev_docker:127.0.0.1 \
        --add-host ${LOCAL_HOST}:127.0.0.1 \
        --hostname in_dev_docker \
        --shm-size 2G \
        --pid=host \
        -v /dev/null:/dev/raw1394 \
        $APOLLO_DEV_IMAGE \
        /bin/bash
    if [ $? -ne 0 ];then
        error "Failed to start docker container \"${APOLLO_DEV}\" based on image: $APOLLO_DEV_IMAGE"
        exit 1
    fi
    set +x

    if [[ "${USER}" != "root" ]]; then
        docker exec -u root $APOLLO_DEV bash -c '/apollo/scripts/docker_start_user.sh'
    fi

    ok "Finished setting up Apollo docker environment. " \
       "Now you can enter with: \nbash docker/scripts/dev_into.sh"
    ok "Enjoy!"
}

main "$@"<|MERGE_RESOLUTION|>--- conflicted
+++ resolved
@@ -16,7 +16,6 @@
 # limitations under the License.
 ###############################################################################
 
-<<<<<<< HEAD
 APOLLO_ROOT_DIR="$(cd "$( dirname "${BASH_SOURCE[0]}" )/../.." && pwd -P)"
 CACHE_ROOT_DIR="${APOLLO_ROOT_DIR}/.cache"
 
@@ -25,21 +24,11 @@
 ## TODO(storypku): differentiate HOST_ARCH WITH TARGET_ARCH
 ARCH="$(uname -m)"
 
-=======
-APOLLO_ROOT_DIR="$(cd "$(dirname "${BASH_SOURCE[0]}")/../.." && pwd )"
-CACHE_ROOT_DIR="${APOLLO_ROOT_DIR}/.cache"
-
->>>>>>> 33546bfc
 LOCAL_IMAGE="no"
 FAST_BUILD_MODE="no"
 FAST_TEST_MODE="no"
 VERSION=""
-<<<<<<< HEAD
 VERSION_X86_64="dev-x86_64-18.04-20200603_0039"
-=======
-ARCH=$(uname -m)
-VERSION_X86_64="dev-18.04-x86_64-20200601_0507"
->>>>>>> 33546bfc
 VERSION_AARCH64="dev-aarch64-20170927_1111"
 VERSION_OPT=""
 NO_PULL_IMAGE=""
@@ -101,17 +90,10 @@
 done
 }
 
-<<<<<<< HEAD
-function set_registry_mirrors() {
-    sed -i '$aDOCKER_OPTS=\"--registry-mirror=http://hub-mirror.c.163.com\"' /etc/default/docker
-    sed -i '$i  ,"registry-mirrors": [ "http://hub-mirror.c.163.com"]' /etc/docker/daemon.json
-    service docker restart
-=======
 function set_registry_mirrors()
 {
 sed -i '$i  ,"registry-mirrors": [ "http://hub-mirror.c.163.com","https://reg-mirror.qiniu.com","https://dockerhub.azk8s.cn"]' /etc/docker/daemon.json
 service docker restart
->>>>>>> 33546bfc
 }
 
 if [ "$(readlink -f /apollo)" != "${APOLLO_ROOT_DIR}" ]; then
@@ -396,11 +378,7 @@
     LOCAL_HOST=`hostname`
 
     if [ ! -d "${CACHE_ROOT_DIR}" ]; then
-<<<<<<< HEAD
         mkdir -p "${CACHE_ROOT_DIR}"
-=======
-        mkdir "${CACHE_ROOT_DIR}"
->>>>>>> 33546bfc
     fi
 
     info "Starting docker container \"${APOLLO_DEV}\" ..."
